import com.diffplug.gradle.spotless.SpotlessExtension
import com.vanniktech.maven.publish.MavenPublishBaseExtension
import com.vanniktech.maven.publish.SonatypeHost
import org.jetbrains.dokka.gradle.DokkaTask
import org.jetbrains.kotlin.gradle.tasks.KotlinCompile

plugins {
    alias(libs.plugins.git)
}

apply(plugin = "com.vanniktech.maven.publish.base")

// The releaseVersion property is set on official releases in the release.yml workflow.
// If not specified, we attempt to calculate a snapshot version based on the last tagged release.
// So if the local build's last tag was v0.1.9, this will set snapshotVersion to 0.1.10-SNAPSHOT.
// If this fails for any reason, we'll fall back to using 0.0.0-SNAPSHOT version.
val versionDetails: groovy.lang.Closure<com.palantir.gradle.gitversion.VersionDetails> by extra
val details = versionDetails()
var snapshotVersion = "0.0.0-SNAPSHOT"
val matchResult = """^v(\d+)\.(\d+)\.(\d+)$""".toRegex().matchEntire(details.lastTag)
if (matchResult != null) {
    val (major, minor, patch) = matchResult.destructured
    snapshotVersion = "${major}.${minor}.${patch.toInt()+1}-SNAPSHOT"
}
val releaseVersion = project.findProperty("releaseVersion") as String? ?: snapshotVersion

buildscript {
    dependencies {
        classpath(libs.dokka.core)
        classpath(libs.maven.plugin)
        classpath(libs.android.plugin)
        classpath(libs.dokka.plugin)
        classpath(libs.kotlin.plugin)
        classpath(libs.spotless)
    }
    repositories {
        mavenCentral()
        google()
    }
}

allprojects {
    version = releaseVersion
    repositories {
        mavenCentral()
        google()
    }
    tasks.withType<Jar>().configureEach {
        if (name == "jar") {
            val parentName = project.parent?.name ?: ""
            val resolvedName = if (parentName != "connect-kotlin") {
                "${project.name}-$parentName"
            } else {
                project.name
            }
            this.archiveBaseName.set(resolvedName)
            manifest {
                attributes("Automatic-Module-Name" to resolvedName)
                attributes("Implementation-Version" to releaseVersion)
            }
        }
    }
    tasks.withType<DokkaTask>().configureEach {
        dokkaSourceSets.configureEach {
            reportUndocumented.set(false)
            skipDeprecated.set(true)
            jdkVersion.set(8)
            perPackageOption {
                matchingRegex.set("build\\.buf.*")
                suppress.set(true)
            }
        }
        if (name == "dokkaGfm") {
            outputDirectory.set(project.file("${project.rootDir}/docs/3.x"))
        }
    }
    plugins.withId("com.vanniktech.maven.publish.base") {
        configure<MavenPublishBaseExtension> {
            val isAutoReleased = project.hasProperty("signingInMemoryKey")
            publishToMavenCentral(SonatypeHost.S01)
            if (isAutoReleased) {
                signAllPublications()
            }
            pom {
                description.set("Simple, reliable, interoperable. A better RPC.")
                name.set("connect-library") // This is overwritten in subprojects.
<<<<<<< HEAD
                group = "com.connectrpc"
                val releaseVersion = project.findProperty("releaseVersion") as String?
                // Default to snapshot versioning for local publishing.
                version = releaseVersion ?: "0.0.0-SNAPSHOT"
=======
                group = "build.buf"
>>>>>>> 42989338
                url.set("https://github.com/bufbuild/connect-kotlin")
                licenses {
                    license {
                        name.set("The Apache Software License, Version 2.0")
                        url.set("http://www.apache.org/licenses/LICENSE-2.0.txt")
                        distribution.set("repo")
                    }
                }
                developers {
                    developer {
                        id.set("bufbuild")
                        name.set("Buf Technologies")
                    }
                }
                scm {
                    url.set("https://github.com/bufbuild/connect-kotlin")
                    connection.set("scm:git:https://github.com/bufbuild/connect-kotlin.git")
                    developerConnection.set("scm:git:ssh://git@github.com/bufbuild/connect-kotlin.git")
                }
            }
        }
    }
}

subprojects {
    /*
     * By default, the plugin will execute for all subdirectories as an independent project.
     * This means that /examples will be considered one project and /examples/kotlin-protoc-gen-java will
     * be considered another project. The linter ends up executing both independently which
     * circumvents the exclusion rules specified on the actual project.
     *
     * The workaround here is to check if the project has subprojects and only execute
     * when it's a node.
     */
    if (project.childProjects.isEmpty()) {
        apply(plugin = "com.diffplug.spotless")
        configure<SpotlessExtension> {
            setEnforceCheck(false) // Disables lint on gradle builds.
            kotlin {
                ktlint(libs.versions.ktlint.get())
                    .setUseExperimental(true)
                target("**/*.kt")
            }
            kotlinGradle {
                ktlint(libs.versions.ktlint.get())
                target("**/*.kts")
            }
        }
    }
    tasks.withType<KotlinCompile> {
        kotlinOptions {
            jvmTarget = "1.8"
            languageVersion = "1.6"
            apiVersion = "1.6"
        }
    }
    tasks.withType<JavaCompile> {
        val defaultArgs = listOf("-Xdoclint:none", "-Xlint:none", "-nowarn")
        if (JavaVersion.current().isJava9Compatible) doFirst {
            options.compilerArgs = listOf("--release", "8") + defaultArgs
        } else {
            options.compilerArgs = defaultArgs
        }
        sourceCompatibility = JavaVersion.VERSION_1_8.toString()
        targetCompatibility = JavaVersion.VERSION_1_8.toString()
        options.encoding = Charsets.UTF_8.toString()
    }
}<|MERGE_RESOLUTION|>--- conflicted
+++ resolved
@@ -84,14 +84,7 @@
             pom {
                 description.set("Simple, reliable, interoperable. A better RPC.")
                 name.set("connect-library") // This is overwritten in subprojects.
-<<<<<<< HEAD
                 group = "com.connectrpc"
-                val releaseVersion = project.findProperty("releaseVersion") as String?
-                // Default to snapshot versioning for local publishing.
-                version = releaseVersion ?: "0.0.0-SNAPSHOT"
-=======
-                group = "build.buf"
->>>>>>> 42989338
                 url.set("https://github.com/bufbuild/connect-kotlin")
                 licenses {
                     license {
