[versions]
android = "4.1.1.4"
assertj = "3.25.0"
coroutines = "1.7.3"
dokka = "1.9.10"
junit = "4.13.2"
kotlin = "1.9.22"
kotlinpoet = "1.15.3"
mavenplugin = "0.26.0"
moshi = "1.15.0"
okhttp = "4.12.0"
okio = "3.7.0"
protobuf = "3.25.1"
<<<<<<< HEAD
shadowjar = "7.1.2"
slf4j = "2.0.9"
=======
slf4j = "2.0.10"
>>>>>>> dbce5a7f
spotless = "6.23.3"

[libraries]
android = { module = "com.google.android:android", version.ref = "android" }
android-material = { module = "com.google.android.material:material", version = "1.11.0" }
android-multidex = { module = "com.android.support:multidex", version = "1.0.3" }
android-plugin = { module = "com.android.tools.build:gradle", version = "8.2.0" }
androidx-annotations = { module = "androidx.annotation:annotation", version = "1.7.1" }
androidx-appcompat = { module = "androidx.appcompat:appcompat", version = "1.6.1" }
androidx-compose = { module = "androidx.activity:activity-compose", version = "1.8.2" }
androidx-constraintLayout = { module = "androidx.constraintlayout:constraintlayout", version = "2.1.4" }
androidx-lifecycle-runtime-ktx = { module = "androidx.lifecycle:lifecycle-runtime-ktx", version = "2.6.2" }
androidx-ktx = { module = "androidx.core:core-ktx", version = "1.12.0" }
androidx-recyclerview = { module = "androidx.recyclerview:recyclerview", "version" = "1.3.2" }
assertj = { module = "org.assertj:assertj-core", version.ref = "assertj" }
dokka-core = { module = "org.jetbrains.dokka:dokka-core", version.ref = "dokka" }
dokka-plugin = { module = "org.jetbrains.dokka:dokka-gradle-plugin", version.ref = "dokka" }
junit = { module = "junit:junit", version.ref = "junit" }
kotlin-coroutines-android = { module = "org.jetbrains.kotlinx:kotlinx-coroutines-android", version.ref = "coroutines" }
kotlin-coroutines-core = { module = "org.jetbrains.kotlinx:kotlinx-coroutines-core", version.ref = "coroutines" }
kotlin-coroutines-test = { module = "org.jetbrains.kotlinx:kotlinx-coroutines-test", version.ref = "coroutines" }
kotlin-jsr223 = { module = "org.jetbrains.kotlin:kotlin-scripting-jsr223", version.ref = "kotlin" }
kotlin-plugin = { module = "org.jetbrains.kotlin:kotlin-gradle-plugin", version.ref = "kotlin" }
kotlin-reflect = { module = "org.jetbrains.kotlin:kotlin-reflect", version.ref = "kotlin" }
kotlin-stdlib = { module = "org.jetbrains.kotlin:kotlin-stdlib", version.ref = "kotlin" }
kotlin-test-junit = { module = "org.jetbrains.kotlin:kotlin-test-junit" }
kotlinpoet = { module = "com.squareup:kotlinpoet", version.ref = "kotlinpoet" }
maven-plugin = { module = "com.vanniktech:gradle-maven-publish-plugin", version.ref = "mavenplugin" }
mockito = { module = "org.mockito.kotlin:mockito-kotlin", version = "4.1.0" }
moshiKotlin = { module = "com.squareup.moshi:moshi-kotlin", version.ref = "moshi" }
moshiKotlinCodegen = { module = "com.squareup.moshi:moshi-kotlin-codegen", version.ref = "moshi" }
okhttp-core = { module = "com.squareup.okhttp3:okhttp", version.ref = "okhttp" }
okhttp-tls = { module = "com.squareup.okhttp3:okhttp-tls", version.ref = "okhttp" }
okhttp-mockwebserver = { module = "com.squareup.okhttp3:mockwebserver", version.ref = "okhttp" }
okio-core = { module = "com.squareup.okio:okio", version.ref = "okio" }
protobuf-java = { module = "com.google.protobuf:protobuf-java", version.ref = "protobuf" }
protobuf-java-util = { module = "com.google.protobuf:protobuf-java-util", version.ref = "protobuf" }
protobuf-javalite = { module = "com.google.protobuf:protobuf-javalite", version.ref = "protobuf" }
protobuf-kotlin = { module = "com.google.protobuf:protobuf-kotlin", version.ref = "protobuf" }
protobuf-kotlinlite = { module = "com.google.protobuf:protobuf-kotlin-lite", version.ref = "protobuf" }
shadowjar = { module = "gradle.plugin.com.github.johnrengelman:shadow", version.ref = "shadowjar" }
slf4j-simple = { module = "org.slf4j:slf4j-simple", version.ref = "slf4j" }
spotless = { module = "com.diffplug.spotless:spotless-plugin-gradle", version.ref = "spotless" }
testcontainers = { module = "org.testcontainers:testcontainers", version = "1.19.3" }

[plugins]
git = { id = "com.palantir.git-version", version = "3.0.0" }
<<<<<<< HEAD
ksp = { id = "com.google.devtools.ksp", version = "1.9.21-1.0.16" }
shadowjar = { id = "com.github.johnrengelman.shadow", version.ref = "shadowjar" }
=======
ksp = { id = "com.google.devtools.ksp", version = "1.9.22-1.0.16" }
>>>>>>> dbce5a7f
spotless = { id = "com.diffplug.spotless", version.ref = "spotless" }<|MERGE_RESOLUTION|>--- conflicted
+++ resolved
@@ -11,12 +11,8 @@
 okhttp = "4.12.0"
 okio = "3.7.0"
 protobuf = "3.25.1"
-<<<<<<< HEAD
 shadowjar = "7.1.2"
-slf4j = "2.0.9"
-=======
 slf4j = "2.0.10"
->>>>>>> dbce5a7f
 spotless = "6.23.3"
 
 [libraries]
@@ -64,10 +60,6 @@
 
 [plugins]
 git = { id = "com.palantir.git-version", version = "3.0.0" }
-<<<<<<< HEAD
-ksp = { id = "com.google.devtools.ksp", version = "1.9.21-1.0.16" }
+ksp = { id = "com.google.devtools.ksp", version = "1.9.22-1.0.16" }
 shadowjar = { id = "com.github.johnrengelman.shadow", version.ref = "shadowjar" }
-=======
-ksp = { id = "com.google.devtools.ksp", version = "1.9.22-1.0.16" }
->>>>>>> dbce5a7f
 spotless = { id = "com.diffplug.spotless", version.ref = "spotless" }