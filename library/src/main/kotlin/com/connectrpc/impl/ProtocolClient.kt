--- conflicted
+++ resolved
@@ -229,19 +229,13 @@
                     // This is a no-op if we already received a StreamResult.Headers.
                     responseHeaders.complete(emptyMap())
                     isComplete = true
-<<<<<<< HEAD
-                    when (streamResult.code) {
-                        Code.OK -> channel.close()
-                        else -> channel.close(streamResult.connectException() ?: ConnectException(code = streamResult.code, exception = streamResult.cause))
-=======
                     try {
                         when (streamResult.code) {
                             Code.OK -> channel.close()
-                            else -> channel.close(streamResult.connectException() ?: ConnectException(code = streamResult.code))
+                            else -> channel.close(streamResult.connectException() ?: ConnectException(code = streamResult.code, exception = streamResult.cause))
                         }
                     } finally {
                         responseTrailers.complete(streamResult.trailers)
->>>>>>> 92cc2a76
                     }
                 }
             }
