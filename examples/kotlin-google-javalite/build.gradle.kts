--- conflicted
+++ resolved
@@ -4,20 +4,16 @@
 }
 
 application {
-    mainClass.set("build.buf.connect.examples.kotlin.Main")
+    mainClass.set("com.connectrpc.examples.kotlin.Main")
 }
 
 tasks {
     jar {
         manifest {
-<<<<<<< HEAD
-            attributes(mapOf("Main-Class" to "com.connectrpc.crosstest.Main"))
-=======
             attributes(mapOf("Main-Class" to application.mainClass.get()))
         }
         from(configurations.runtimeClasspath.get().map { if (it.isDirectory) it else zipTree(it) }) {
             exclude("META-INF/**/*")
->>>>>>> 42989338
         }
     }
 }
